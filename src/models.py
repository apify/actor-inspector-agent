"""This module defines Pydantic models for this project.

These models are used mainly for the structured tool and LLM outputs.
Resources:
- https://docs.pydantic.dev/latest/concepts/models/
"""

from __future__ import annotations
<<<<<<< HEAD
=======

from typing import Any
>>>>>>> 04eb646f

from typing import Any, Dict

from pydantic import BaseModel, RootModel



class CodeQualityOutput(BaseModel):
    contains_tests: bool
    is_linter_enabled: bool
    code_smells: bool
    security_vulnerabilities: bool
    performance_issues: bool
    code_style_issues: bool

class GithubRepoFile(BaseModel):
    """
    GithubRepoFile Pydantic model.

    Attributes:
        name: The name of the file.
        content: The content of the file.
    """

    name: str
    content: str


class GithubRepoContext(BaseModel):
    """
    GithubRepoContext Pydantic model.

    Attributes:
        tree: A dictionary representing the file tree of the repository.
        files: A list of GithubRepoFile objects representing the files in the repository.
    """

    tree: dict
    files: list[GithubRepoFile]


class ActorInputProperty(BaseModel):
    """Actor input property Pydantic model.

    title: The title of the property.
    description: The description of the property.
    type: The type of the property.
    default: The default or prefill value of the property.
    """

    title: str
    description: str
    type: str
    default: Any | None


class ActorInputDefinition(BaseModel):
    """Actor input definition Pydantic model.

    Returned as a structured output by the `tool_get_actor_input_schema` tool.

    title: The title of the input definition.
    description: The description of the input definition.
    properties: A dictionary of ActorInputProperty objects.
    """

    title: str
    description: str
    properties: dict[str, ActorInputProperty]

class Stats(BaseModel):
    """Actor statistics total runs, users"""
    totalRuns: int | None = None
    totalUsers30Days: int | None = None
    publicActorRunStats30Days: list[dict] = []

# Nested model for 'pricingInfos'
class ActorChargeEvent(BaseModel):
    eventDescription: str
    eventPriceUsd: float
    eventTitle: str

class PricingPerEvent(BaseModel):
    actorChargeEvents: Dict[str, ActorChargeEvent]

class PricingInfo(BaseModel):
    """Pricing information: Pay per usage, Pay per results, Pay per event."""
    pricingModel: str
    pricePerUnitUsd: float | None = None
    trialMinutes: int | None = None
    apifyMarginPercentage: float | None = None
    minimalMaxTotalChargeUsd: float | None = None
    pricingPerEvent: PricingPerEvent | None = None

class ActorStore(BaseModel):
    """ Actor Store List Pydantic model."""
    name: str
    username: str
    title: str
    description: str | None = None
    stats: Stats | None = None
    currentPricingInfo: PricingInfo | None = None
    url: str | None = None
    totalStars: int | None = None

class ActorStoreList(RootModel):
    """ Actor Store List Pydantic model."""
    root: list[ActorStore]
<|MERGE_RESOLUTION|>--- conflicted
+++ resolved
@@ -6,11 +6,6 @@
 """
 
 from __future__ import annotations
-<<<<<<< HEAD
-=======
-
-from typing import Any
->>>>>>> 04eb646f
 
 from typing import Any, Dict
 
