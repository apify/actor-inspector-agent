"""This module defines the main entry point for the Apify Actor.

Feel free to modify this file to suit your specific needs.

To build Apify Actors, utilize the Apify SDK toolkit, read more at the official documentation:
https://docs.apify.com/sdk/python
"""

from __future__ import annotations

import logging

from apify import Actor
from apify_client import ApifyClient
from crewai import Crew, Process, Task

from src.agents import create_actor_inspector_agent
from src.agents2 import create_pricing_check_agent
from src.ppe_utils import charge_for_actor_start
from src.utils import get_actor_latest_build, get_apify_token

fallback_input = {
    'actorId': 'apify/rag-web-browser',
    'modelName': 'gpt-4o-mini',
}


async def main() -> None:
    """Main entry point for the Apify Actor.

    This coroutine is executed using `asyncio.run()`, so it must remain an asynchronous function for proper execution.
    Asynchronous execution is required for communication with the Apify platform, and it also enhances performance in
    the field of web scraping significantly.

    Raises:
        ValueError: If the input is missing required attributes.
    """
    async with Actor:
        # Handle input
        actor_input = await Actor.get_input() or {}
        # fallback input is provided only for testing, you need to delete this line
        actor_input = {**fallback_input, **actor_input}

        actor_id = actor_input.get('actorId')
<<<<<<< HEAD
=======
        # github_repo_url = actor_input.get('githubRepoUrl')
>>>>>>> 9c2b6aa7
        model_name = actor_input.get('modelName', 'gpt-4o-mini')
        if debug := actor_input.get('debug', True):
            Actor.log.setLevel(logging.DEBUG)
            logger = logging.getLogger('apify')
            logger.setLevel(logging.DEBUG)
        if not actor_id:
            raise ValueError('Missing the "actorId" attribute in the input!')
<<<<<<< HEAD

        apify_client = ApifyClient(token=get_apify_token())
        build = get_actor_latest_build(apify_client, actor_id)
        if not (github_repo_url := build.get('actVersion', {}).get('gitRepoUrl')):
            raise ValueError(f'Failed to get the GitHub repository URL for the Actor {actor_id}!')

        print(github_repo_url)
=======
        # if not github_repo_url:
        #     raise ValueError('Missing the "githubRepoUrl" attribute in the input!')
>>>>>>> 9c2b6aa7

        await charge_for_actor_start()

        inspector_agent = create_actor_inspector_agent(model_name)
        # code_quality_agent = create_code_quality_agent(model_name, debug=debug)
        # actor_quality_agent = create_actor_quality_agent(model_name, debug=debug)

        # Create a one-man crew
        # For more information, see https://docs.crewai.com/concepts/crews
        crew = Crew(
            agents=[
                # code_quality_agent,
                # actor_quality_agent,
                # create_uniqueness_check_agent(llm_model_name=model_name, debug=debug)
                create_pricing_check_agent( llm_model_name=model_name, debug=debug)
            ],
            tasks=[
                Task(
                    description=(
                        # f'analyze me quality of this Apif Actor {actor_id} and also the quality of the Actor code the code of the Actor is here {github_repo_url}'
                        # f'Analyze whether {actor_id} is similar to any existing Apify Actors'
                        f'Compare Actor: {actor_id} pricing with other similar Apify Actors'
                    ),
                    expected_output='A helpful response to the user query.',
                    #output_pydantic=
                )

            ],
            manager_agent=inspector_agent,
            process=Process.hierarchical,
        )

        # Kick off the crew and get the response
        crew_output = crew.kickoff()
        raw_response = crew_output.raw
        Actor.log.debug(raw_response)
        """
        #response = crew_output.pydantic

        # Charge the user for the tokens used by the model
        total_tokens = crew_output.token_usage.total_tokens
        await charge_for_model_tokens(model_name, total_tokens)

        if not response or not raw_response:
            Actor.log.error('Failed to get a response from the agent!')
            await Actor.fail(status_message='Failed to get a response from the agent!')

        # Push results to the key-value store and dataset
        store = await Actor.open_key_value_store()
        await store.set_value('response.txt', raw_response)
        Actor.log.info('Saved the "response.txt" file into the key-value store!')

        await Actor.push_data(
            {
                'query': query,
                'response': raw_response,
                'structured_response': response.dict() if response else {},
            }
        )
        Actor.log.info('Pushed the data into the dataset!')
        """

if __name__ == '__main__':
    import asyncio
    asyncio.run(main())<|MERGE_RESOLUTION|>--- conflicted
+++ resolved
@@ -14,8 +14,8 @@
 from apify_client import ApifyClient
 from crewai import Crew, Process, Task
 
-from src.agents import create_actor_inspector_agent
-from src.agents2 import create_pricing_check_agent
+from src.agents import create_actor_inspector_agent, create_code_quality_agent, create_actor_quality_agent
+from src.agents2 import create_pricing_check_agent, create_uniqueness_check_agent
 from src.ppe_utils import charge_for_actor_start
 from src.utils import get_actor_latest_build, get_apify_token
 
@@ -42,65 +42,132 @@
         actor_input = {**fallback_input, **actor_input}
 
         actor_id = actor_input.get('actorId')
-<<<<<<< HEAD
-=======
-        # github_repo_url = actor_input.get('githubRepoUrl')
->>>>>>> 9c2b6aa7
         model_name = actor_input.get('modelName', 'gpt-4o-mini')
-        if debug := actor_input.get('debug', True):
+        if (debug := actor_input.get('debug', True)):
             Actor.log.setLevel(logging.DEBUG)
             logger = logging.getLogger('apify')
             logger.setLevel(logging.DEBUG)
         if not actor_id:
             raise ValueError('Missing the "actorId" attribute in the input!')
-<<<<<<< HEAD
 
         apify_client = ApifyClient(token=get_apify_token())
         build = get_actor_latest_build(apify_client, actor_id)
-        if not (github_repo_url := build.get('actVersion', {}).get('gitRepoUrl')):
-            raise ValueError(f'Failed to get the GitHub repository URL for the Actor {actor_id}!')
+        github_repo_url = build.get('actVersion', {}).get('gitRepoUrl')
 
         print(github_repo_url)
-=======
-        # if not github_repo_url:
-        #     raise ValueError('Missing the "githubRepoUrl" attribute in the input!')
->>>>>>> 9c2b6aa7
-
-        await charge_for_actor_start()
 
         inspector_agent = create_actor_inspector_agent(model_name)
-        # code_quality_agent = create_code_quality_agent(model_name, debug=debug)
-        # actor_quality_agent = create_actor_quality_agent(model_name, debug=debug)
+        code_quality_agent = create_code_quality_agent(model_name, debug=debug)
+        actor_quality_agent = create_actor_quality_agent(model_name, debug=debug)
+        uniqueness_check_agent = create_uniqueness_check_agent(model_name, debug=debug)
+        pricing_check_agent = create_pricing_check_agent(model_name, debug=debug)
+        code_quality_task = Task(
+            description=(
+                f'Perform a code quality check on the Apify Actor {actor_id}. '
+                f'The code can be found at the following GitHub repository URL: {github_repo_url if github_repo_url else "N/A"}. '
+                'Report for these criteria: '
+                '- Contains tests? Classify as bad if no tests, good if some tests are missing major functionality, great if most important functionality is tested. Provide a brief description explaining the rating, e.g., "Contains tests but only basic, majority of functionality was not tested." \n'
+                '- Is linter enabled? Classify as bad if not enabled, good if partially enabled, great if fully enabled. Provide a brief description explaining the rating, e.g., "Linter is partially enabled, missing configurations for some files." \n'
+                '- Are there any code smells? Classify as bad if many code smells, good if some code smells, great if no code smells. Provide a brief description explaining the rating, e.g., "Several instances of duplicate code found." \n'
+                '- Are there any security vulnerabilities? Classify as bad if many vulnerabilities, good if some vulnerabilities, great if no vulnerabilities. Provide a brief description explaining the rating, e.g., "Multiple dependencies with known vulnerabilities." \n'
+                '- Are there any performance issues visible in the code? Classify as bad if many issues, good if some issues, great if no issues. Provide a brief description explaining the rating, e.g., "Several inefficient loops detected." \n'
+                '- Are there any code style issues? Classify as bad if many issues, good if some issues, great if no issues. Provide a brief description explaining the rating, e.g., "Inconsistent naming conventions used." \n'
+            ),
+            expected_output='A detailed report on the code quality, including any issues found and suggestions for improvement.',
+            agent=code_quality_agent,
+        )
+        actor_quality_task = Task(
+            description=(
+                f'Perform an actor quality check on the Apify Actor {actor_id}. '
+                f'The code can be found at the following GitHub repository URL: {github_repo_url}. '
+                'Report for these criteria: '
+                '- Is the README well-defined? Classify as bad if not well-defined, good if partially well-defined, great if fully well-defined. Provide a brief description explaining the rating, e.g., "README is partially well-defined, missing sections on usage examples." \n'
+                '- Are the input properties well-defined and do they make sense? Classify as bad if not well-defined, good if partially well-defined, great if fully well-defined. Provide a brief description explaining the rating, e.g., "Input properties are partially well-defined, some properties lack descriptions." \n'
+                '- Is the actor easy to follow and use for a real user from the README? Classify as bad if not easy to follow, good if somewhat easy to follow, great if very easy to follow. Provide a brief description explaining the rating, e.g., "README is somewhat easy to follow, but lacks detailed usage instructions." \n'
+                '- Are use examples provided? Classify as bad if no examples, good if some examples, great if comprehensive examples. Provide a brief description explaining the rating, e.g., "README contains some examples, but they are not comprehensive." \n'
+                '- Is open source (GitHub) repository link provided in the README? Classify as bad if no link, good if link is provided but not prominent, great if link is prominently provided. Provide a brief description explaining the rating, e.g., "GitHub repository link is provided but not prominently displayed." \n'
+            ),
+            expected_output='A detailed report on the actor quality, including any issues found and suggestions for improvement.',
+            agent=actor_quality_agent,
+        )
+        uniqueness_task = Task(
+            description=(
+                f'Perform an actor uniqueness check on the Apify Actor {actor_id}. '
+                f'The code can be found at the following GitHub repository URL: {github_repo_url}. '
+                'Report for these criteria: '
+                '- Is the actor unique compared to other similar actors? Classify as bad if very similar to others, good if somewhat similar, great if unique. Provide a brief description explaining the rating, e.g., "Actor has unique features not found in other similar actors." \n'
+                '- Does the actor offer unique functionality? Classify as bad if no unique functionality, good if some unique functionality, great if highly unique functionality. Provide a brief description explaining the rating, e.g., "Actor offers unique data extraction methods not found in other actors." \n'
+                '- Are there any unique selling points? Classify as bad if no unique selling points, good if some unique selling points, great if multiple unique selling points. Provide a brief description explaining the rating, e.g., "Actor has multiple unique selling points such as advanced data processing capabilities." \n'
+            ),
+            expected_output='A detailed report on the actor uniqueness, including any unique features and suggestions for improvement.',
+            agent=uniqueness_check_agent,
+        )
+        pricing_task = Task(
+            description=(
+                f'Perform a pricing check on the Apify Actor {actor_id}. '
+                f'The code can be found at the following GitHub repository URL: {github_repo_url}. '
+                'Report for these criteria: '
+                '- Is the pricing competitive compared to similar actors? Classify as bad if expensive, good if moderately priced, great if competitively priced. Provide a brief description explaining the rating, e.g., "Pricing is competitive compared to similar actors offering the same functionality." \n'
+                '- Does the pricing model make sense for the functionality offered? Classify as bad if not sensible, good if somewhat sensible, great if very sensible. Provide a brief description explaining the rating, e.g., "Pricing model is very sensible given the advanced features offered by the actor." \n'
+                '- Are there any hidden costs or fees? Classify as bad if many hidden costs, good if some hidden costs, great if no hidden costs. Provide a brief description explaining the rating, e.g., "No hidden costs, all fees are transparent and clearly stated." \n'
+            ),
+            expected_output='A detailed report on the actor pricing, including any issues found and suggestions for improvement.',
+            agent=pricing_check_agent,
+        )
+        final_task = Task(
+            description=(
+                f'Perform a final overall inspection quality check on the Apify Actor {actor_id}. '
+                f'The code can be found at the following GitHub repository URL: {github_repo_url}. '
+                'Summarize the findings from the previous tasks and provide a final mark: '
+                '- Code Quality: Summarize the findings and classify as bad, good, or great. Provide a brief description explaining the rating. \n'
+                '- Actor Quality: Summarize the findings and classify as bad, good, or great. Provide a brief description explaining the rating. \n'
+                '- Actor Uniqueness: Summarize the findings and classify as bad, good, or great. Provide a brief description explaining the rating. \n'
+                '- Pricing: Summarize the findings and classify as bad, good, or great. Provide a brief description explaining the rating. \n'
+                'Provide an overall final mark for the actor: bad, good, or great, with a brief description summarizing the overall quality.'
+            ),
+            expected_output='A final overall inspection report summarizing the findings from the previous tasks and providing a final mark for the actor.',
+            context=[code_quality_task, actor_quality_task, uniqueness_task, pricing_task],
+            agent=inspector_agent,
+        )
 
         # Create a one-man crew
         # For more information, see https://docs.crewai.com/concepts/crews
         crew = Crew(
             agents=[
-                # code_quality_agent,
-                # actor_quality_agent,
-                # create_uniqueness_check_agent(llm_model_name=model_name, debug=debug)
-                create_pricing_check_agent( llm_model_name=model_name, debug=debug)
+                code_quality_agent,
+                actor_quality_agent,
+                uniqueness_check_agent,
+                pricing_check_agent,
             ],
             tasks=[
-                Task(
-                    description=(
-                        # f'analyze me quality of this Apif Actor {actor_id} and also the quality of the Actor code the code of the Actor is here {github_repo_url}'
-                        # f'Analyze whether {actor_id} is similar to any existing Apify Actors'
-                        f'Compare Actor: {actor_id} pricing with other similar Apify Actors'
-                    ),
-                    expected_output='A helpful response to the user query.',
-                    #output_pydantic=
-                )
-
+                final_task
             ],
             manager_agent=inspector_agent,
-            process=Process.hierarchical,
+            #process=Process.hierarchical,
         )
 
         # Kick off the crew and get the response
+        Actor.log.info('Kicking off the crew...')
         crew_output = crew.kickoff()
         raw_response = crew_output.raw
         Actor.log.debug(raw_response)
+
+        response = None
+
+        total_tokens = crew_output.token_usage.total_tokens
+        Actor.log.debug(total_tokens)
+        # charge for task completion
+        await Actor.charge(event_name='task-completed')
+
+        await Actor.push_data(
+            {
+                'actorId': actor_id,
+                'response': raw_response,
+                'structured_response': response.dict() if response else {},
+            }
+        )
+        Actor.log.info('Pushed the data into the dataset!')
+
         """
         #response = crew_output.pydantic
 
